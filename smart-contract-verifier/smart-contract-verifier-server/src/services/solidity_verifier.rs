--- conflicted
+++ resolved
@@ -18,11 +18,7 @@
     S3Fetcher, SolcValidator, SolidityClient, SolidityCompiler, SoliditySuccess, VerificationError,
 };
 use smart_contract_verifier_proto::blockscout::smart_contract_verifier::v2::{
-<<<<<<< HEAD
-    verify_response::PostActionResponses, LookupMethodsRequest, LookupMethodsResponse,
-=======
-    BytecodeType, LookupMethodsRequest, LookupMethodsResponse,
->>>>>>> b015e4bd
+    verify_response::PostActionResponses, BytecodeType, LookupMethodsRequest, LookupMethodsResponse,
 };
 use std::{collections::HashSet, str::FromStr, sync::Arc};
 use tokio::sync::Semaphore;
@@ -132,32 +128,7 @@
 
         let result = solidity::multi_part::verify(self.client.clone(), request.try_into()?).await;
 
-<<<<<<< HEAD
-        let response = process_verify_result(result, post_actions)?;
-=======
-        let response = if let Ok(verification_success) = result {
-            tracing::info!(request_id=request_id.to_string(), match_type=?verification_success.match_type, "Request processed successfully");
-            VerifyResponseWrapper::ok(verification_success)
-        } else {
-            let err = result.unwrap_err();
-            tracing::info!(request_id=request_id.to_string(), err=%err, "Request processing failed");
-            match err {
-                VerificationError::Compilation(_)
-                | VerificationError::NoMatchingContracts
-                | VerificationError::CompilerVersionMismatch(_) => VerifyResponseWrapper::err(err),
-                VerificationError::Initialization(_) | VerificationError::VersionNotFound(_) => {
-                    return Err(Status::invalid_argument(err.to_string()));
-                }
-                VerificationError::Internal(err) => {
-                    tracing::error!(
-                        request_id = request_id.to_string(),
-                        "internal error: {err:#?}"
-                    );
-                    return Err(Status::internal(err.to_string()));
-                }
-            }
-        };
->>>>>>> b015e4bd
+        let response = process_verify_result(result, post_actions, request_id)?;
 
         metrics::count_verify_contract(
             chain_id.as_ref(),
@@ -226,32 +197,7 @@
         let result =
             solidity::standard_json::verify(self.client.clone(), verification_request).await;
 
-<<<<<<< HEAD
-        let response = process_verify_result(result, post_actions)?;
-=======
-        let response = if let Ok(verification_success) = result {
-            tracing::info!(request_id=request_id.to_string(), match_type=?verification_success.match_type, "Request processed successfully");
-            VerifyResponseWrapper::ok(verification_success)
-        } else {
-            let err = result.unwrap_err();
-            tracing::info!(request_id=request_id.to_string(), err=%err, "Request processing failed");
-            match err {
-                VerificationError::Compilation(_)
-                | VerificationError::NoMatchingContracts
-                | VerificationError::CompilerVersionMismatch(_) => VerifyResponseWrapper::err(err),
-                VerificationError::Initialization(_) | VerificationError::VersionNotFound(_) => {
-                    return Err(Status::invalid_argument(err.to_string()));
-                }
-                VerificationError::Internal(err) => {
-                    tracing::error!(
-                        request_id = request_id.to_string(),
-                        "internal error: {err:#?}"
-                    );
-                    return Err(Status::internal(err.to_string()));
-                }
-            }
-        };
->>>>>>> b015e4bd
+        let response = process_verify_result(result, post_actions, request_id)?;
 
         metrics::count_verify_contract(
             chain_id.as_ref(),
@@ -320,24 +266,31 @@
 fn process_verify_result(
     result: Result<SoliditySuccess, VerificationError>,
     post_actions: HashSet<VerifyPostAction>,
+    request_id: blockscout_display_bytes::Bytes,
 ) -> Result<VerifyResponse, Status> {
     match result {
         Ok(res) => {
+            tracing::info!(request_id=request_id.to_string(), match_type=?res.match_type, "Request processed successfully");
             let post_actions_responses = process_post_actions(&res, &post_actions);
             Ok(VerifyResponseWrapper::ok(res, post_actions_responses))
         }
-        Err(err) => match err {
+        Err(err) => {
+            tracing::info!(request_id=request_id.to_string(), err=%err, "Request processing failed");
+            match err {
             VerificationError::Compilation(_)
             | VerificationError::NoMatchingContracts
             | VerificationError::CompilerVersionMismatch(_) => Ok(VerifyResponseWrapper::err(err)),
             VerificationError::Initialization(_) | VerificationError::VersionNotFound(_) => {
-                tracing::debug!("invalid argument: {err:#?}");
                 Err(Status::invalid_argument(err.to_string()))
             }
             VerificationError::Internal(err) => {
-                tracing::error!("internal error: {err:#?}");
+                tracing::error!(
+                    request_id = request_id.to_string(),
+                    "internal error: {err:#?}"
+                );
                 Err(Status::internal(err.to_string()))
             }
+        }
         },
     }
     .map(|r| r.into_inner())
