--- conflicted
+++ resolved
@@ -71,11 +71,7 @@
             "id": "0xee6c4522aab0003e8d14cd40a6af439055fd2577951148c14b6cea9a53475835",
             "name": "vitalik.eth",
             "other_addresses": {
-<<<<<<< HEAD
-                "RSK": "0xF0D485009714ce586358E3761754929904d76b9D",
-=======
                 "RSK": "0xf0d485009714cE586358E3761754929904D76B9D",
->>>>>>> 2ad31a0e
                 "ETH": "0xd8dA6BF26964aF9D7eEd9e03E53415D37aA96045",
             },
             "owner": {
