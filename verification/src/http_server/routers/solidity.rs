use super::Router;
use crate::{
<<<<<<< HEAD
    compiler::{Compilers, ListFetcher},
=======
    compiler::{Compilers, Fetcher, ListFetcher, S3Fetcher},
    config::{FetcherConfig, S3FetcherConfig, SolidityConfiguration},
>>>>>>> eccad8b0
    http_server::handlers::{multi_part, standard_json, version_list},
    settings::SoliditySettings,
};
use actix_web::web;
use s3::{creds::Credentials, Bucket, Region};
use std::{str::FromStr, sync::Arc};

pub struct SolidityRouter {
    compilers: web::Data<Compilers>,
}

fn new_region(region: Option<String>, endpoint: Option<String>) -> Option<Region> {
    let region = region.unwrap_or_else(|| "".to_string());
    if let Some(endpoint) = endpoint {
        return Some(Region::Custom { region, endpoint });
    }

    // try to match with AWS regions, fail otherwise
    let region = Region::from_str(&region).ok()?;
    match region {
        Region::Custom {
            region: _,
            endpoint: _,
        } => None,
        region => Some(region),
    }
}

fn new_bucket(config: &S3FetcherConfig) -> anyhow::Result<Arc<Bucket>> {
    let region = new_region(config.region.clone(), config.endpoint.clone())
        .ok_or_else(|| anyhow::anyhow!("got invalid region/endpoint config"))?;
    let bucket = Arc::new(Bucket::new(
        &config.bucket,
        region,
        Credentials::new(
            config.access_key.as_deref(),
            config.secret_key.as_deref(),
            None,
            None,
            None,
        )?,
    )?);
    Ok(bucket)
}

impl SolidityRouter {
<<<<<<< HEAD
    pub async fn new(config: SoliditySettings) -> anyhow::Result<Self> {
        let dir: PathBuf = "compilers/".into();
        let fetcher = Arc::new(
            ListFetcher::new(
                config.compilers_list_url,
                Some(config.refresh_versions_schedule),
                dir.clone(),
            )
            .await?,
        );
=======
    pub async fn new(config: SolidityConfiguration) -> anyhow::Result<Self> {
        let dir = config.compiler_folder.clone();
        let fetcher: Arc<dyn Fetcher> = match config.fetcher {
            FetcherConfig::List(fetcher_config) => Arc::new(
                ListFetcher::new(
                    fetcher_config.compilers_list_url,
                    config.compiler_folder,
                    Some(fetcher_config.refresh_versions_schedule),
                )
                .await?,
            ),
            FetcherConfig::S3(s3_config) => Arc::new(
                S3Fetcher::new(
                    new_bucket(&s3_config)?,
                    config.compiler_folder,
                    Some(s3_config.refresh_versions_schedule),
                )
                .await?,
            ),
        };
>>>>>>> eccad8b0
        let compilers = Compilers::new(fetcher);
        compilers.load_from_dir(&dir).await;
        Ok(Self {
            compilers: web::Data::new(compilers),
        })
    }
}

impl Router for SolidityRouter {
    fn register_routes(&self, service_config: &mut web::ServiceConfig) {
        service_config
            .app_data(self.compilers.clone())
            .service(
                web::scope("/verify")
                    .route("/multiple-files", web::post().to(multi_part::verify))
                    .route("/standard-json", web::post().to(standard_json::verify)),
            )
            .route("/versions", web::get().to(version_list::get_version_list));
    }
}<|MERGE_RESOLUTION|>--- conflicted
+++ resolved
@@ -1,13 +1,8 @@
 use super::Router;
 use crate::{
-<<<<<<< HEAD
-    compiler::{Compilers, ListFetcher},
-=======
     compiler::{Compilers, Fetcher, ListFetcher, S3Fetcher},
-    config::{FetcherConfig, S3FetcherConfig, SolidityConfiguration},
->>>>>>> eccad8b0
     http_server::handlers::{multi_part, standard_json, version_list},
-    settings::SoliditySettings,
+    settings::{FetcherSettings, S3FetcherSettings, SoliditySettings},
 };
 use actix_web::web;
 use s3::{creds::Credentials, Bucket, Region};
@@ -34,7 +29,7 @@
     }
 }
 
-fn new_bucket(config: &S3FetcherConfig) -> anyhow::Result<Arc<Bucket>> {
+fn new_bucket(config: &S3FetcherSettings) -> anyhow::Result<Arc<Bucket>> {
     let region = new_region(config.region.clone(), config.endpoint.clone())
         .ok_or_else(|| anyhow::anyhow!("got invalid region/endpoint config"))?;
     let bucket = Arc::new(Bucket::new(
@@ -52,22 +47,10 @@
 }
 
 impl SolidityRouter {
-<<<<<<< HEAD
     pub async fn new(config: SoliditySettings) -> anyhow::Result<Self> {
-        let dir: PathBuf = "compilers/".into();
-        let fetcher = Arc::new(
-            ListFetcher::new(
-                config.compilers_list_url,
-                Some(config.refresh_versions_schedule),
-                dir.clone(),
-            )
-            .await?,
-        );
-=======
-    pub async fn new(config: SolidityConfiguration) -> anyhow::Result<Self> {
         let dir = config.compiler_folder.clone();
         let fetcher: Arc<dyn Fetcher> = match config.fetcher {
-            FetcherConfig::List(fetcher_config) => Arc::new(
+            FetcherSettings::List(fetcher_config) => Arc::new(
                 ListFetcher::new(
                     fetcher_config.compilers_list_url,
                     config.compiler_folder,
@@ -75,7 +58,7 @@
                 )
                 .await?,
             ),
-            FetcherConfig::S3(s3_config) => Arc::new(
+            FetcherSettings::S3(s3_config) => Arc::new(
                 S3Fetcher::new(
                     new_bucket(&s3_config)?,
                     config.compiler_folder,
@@ -84,7 +67,6 @@
                 .await?,
             ),
         };
->>>>>>> eccad8b0
         let compilers = Compilers::new(fetcher);
         compilers.load_from_dir(&dir).await;
         Ok(Self {
