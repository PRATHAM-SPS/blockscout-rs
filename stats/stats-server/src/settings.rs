--- conflicted
+++ resolved
@@ -21,10 +21,7 @@
 
 impl Eq for IgnoredAny {}
 
-<<<<<<< HEAD
-=======
 #[serde_as]
->>>>>>> 76d32d2e
 #[derive(Debug, Clone, Serialize, Deserialize, PartialEq, Eq)]
 #[serde(default, deny_unknown_fields)]
 pub struct Settings {
@@ -59,6 +56,7 @@
                 },
             },
             db_url: Default::default(),
+            update_schedule: Schedule::from_str("0 0 1 * * * *").unwrap(),
             blockscout_db_url: Default::default(),
             run_migrations: Default::default(),
             metrics: Default::default(),
@@ -83,59 +81,4 @@
 
         Ok(settings)
     }
-<<<<<<< HEAD
-=======
-}
-
-impl Default for Settings {
-    fn default() -> Self {
-        Self {
-            db_url: Default::default(),
-            run_migrations: Default::default(),
-            blockscout_db_url: Default::default(),
-            update_schedule: Schedule::from_str("0 0 1 * * * *").unwrap(),
-            server: Default::default(),
-            config_path: Default::default(),
-        }
-    }
-}
-
-#[derive(Debug, Clone, Default, Serialize, Deserialize, PartialEq, Eq)]
-#[serde(default, deny_unknown_fields)]
-pub struct ServerSettings {
-    pub http: HttpServerSettings,
-    pub grpc: GrpcServerSettings,
-}
-
-#[derive(Debug, Clone, PartialEq, Eq, Serialize, Deserialize)]
-#[serde(default, deny_unknown_fields)]
-pub struct HttpServerSettings {
-    pub enabled: bool,
-    pub addr: SocketAddr,
-}
-
-impl Default for HttpServerSettings {
-    fn default() -> Self {
-        Self {
-            enabled: true,
-            addr: SocketAddr::from_str("0.0.0.0:8050").expect("valid addr"),
-        }
-    }
-}
-
-#[derive(Debug, Clone, PartialEq, Eq, Serialize, Deserialize)]
-#[serde(default, deny_unknown_fields)]
-pub struct GrpcServerSettings {
-    pub enabled: bool,
-    pub addr: SocketAddr,
-}
-
-impl Default for GrpcServerSettings {
-    fn default() -> Self {
-        Self {
-            enabled: true,
-            addr: SocketAddr::from_str("0.0.0.0:8051").expect("valid addr"),
-        }
-    }
->>>>>>> 76d32d2e
 }