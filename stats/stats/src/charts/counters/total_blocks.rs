--- conflicted
+++ resolved
@@ -106,11 +106,7 @@
 
         updater.update(&db, &blockscout, true).await.unwrap();
         let data = get_counters(&db).await.unwrap();
-<<<<<<< HEAD
-        assert_eq!("8", data.counters[updater.name()]);
-=======
-        assert_eq!("7", data[updater.name()]);
->>>>>>> 104242a0
+        assert_eq!("8", data[updater.name()]);
     }
 
     #[tokio::test]
@@ -126,11 +122,7 @@
 
         updater.update(&db, &blockscout, true).await.unwrap();
         let data = get_counters(&db).await.unwrap();
-<<<<<<< HEAD
-        assert_eq!("9", data.counters[updater.name()]);
-=======
-        assert_eq!("8", data[updater.name()]);
->>>>>>> 104242a0
+        assert_eq!("9", data[updater.name()]);
     }
 
     #[tokio::test]
@@ -156,10 +148,6 @@
 
         updater.update(&db, &blockscout, true).await.unwrap();
         let data = get_counters(&db).await.unwrap();
-<<<<<<< HEAD
-        assert_eq!("8", data.counters[updater.name()]);
-=======
-        assert_eq!("7", data[updater.name()]);
->>>>>>> 104242a0
+        assert_eq!("8", data[updater.name()]);
     }
 }